using Microsoft.EntityFrameworkCore;
using Microsoft.EntityFrameworkCore.Infrastructure;
using Microsoft.Extensions.DependencyInjection;
using Wolverine.EntityFrameworkCore.Internals;
using Wolverine.Persistence.Durability;
using Wolverine.RDBMS;
using Wolverine.Runtime;

namespace Wolverine.EntityFrameworkCore;

public static class WolverineEntityCoreExtensions
{
    internal const string WolverineEnabled = "WolverineEnabled";

    /// <summary>
    /// </summary>
    /// <param name="services"></param>
    /// <param name="configure"></param>
    /// <param name="wolverineDatabaseSchema"></param>
    /// <typeparam name="T"></typeparam>
    /// <returns></returns>
<<<<<<< HEAD
    public static IServiceCollection AddDbContextWithWolverineIntegration<T>(this IServiceCollection services, Action<DbContextOptionsBuilder> configure, string? wolverineDatabaseSchema = null) where T : DbContext
=======
    public static IServiceCollection AddDbContextWithWolverineIntegration<T>(this IServiceCollection services,
        Action<DbContextOptionsBuilder> configure) where T : DbContext
>>>>>>> 372a586b
    {
        services.AddDbContext<T>(b =>
        {
            configure(b);
            b.ReplaceService<IModelCustomizer, WolverineModelCustomizer>();
        }, ServiceLifetime.Scoped, ServiceLifetime.Singleton);

        services.AddSingleton<IWolverineExtension, EntityFrameworkCoreBackedPersistence>();

        services.AddSingleton<WolverineDbContextCustomizationOptions>(ctx => 
            string.IsNullOrEmpty(wolverineDatabaseSchema) ? 
                WolverineDbContextCustomizationOptions.Default : new WolverineDbContextCustomizationOptions { DatabaseSchema = wolverineDatabaseSchema});

        return services;
    }

    /// <summary>
    ///     Uses Entity Framework Core for Saga persistence and transactional
    ///     middleware
    /// </summary>
    /// <param name="options"></param>
    public static void UseEntityFrameworkCoreTransactions(this WolverineOptions options)
    {
        options.Include<EntityFrameworkCoreBackedPersistence>();
    }

    internal static bool IsWolverineEnabled(this DbContext dbContext)
    {
        return dbContext.Model.FindAnnotation(WolverineEnabled) != null;
    }

    public static IEnvelopeTransaction BuildTransaction(this DbContext dbContext, MessageContext context)
    {
        return dbContext.IsWolverineEnabled()
            ? new MappedEnvelopeTransaction(dbContext, context)
            : new RawDatabaseEnvelopeTransaction(dbContext, context);
    }

    /// <summary>
    ///     Add entity mappings for Wolverine message storage
    /// </summary>
    /// <param name="model"></param>
    /// <param name="databaseSchema">
    ///     Optionally override the database schema from this DbContext's schema name for just the
    ///     Wolverine mapping tables
    /// </param>
    /// <returns></returns>
    public static ModelBuilder MapWolverineEnvelopeStorage(this ModelBuilder modelBuilder,
        string? databaseSchema = null)
    {
        modelBuilder.Model.AddAnnotation(WolverineEnabled, "true");

        modelBuilder.Entity<IncomingMessage>(eb =>
        {
            var table = eb.ToTable(DatabaseConstants.IncomingTable, databaseSchema, x => x.ExcludeFromMigrations());


            eb.Property(x => x.Id).HasColumnName(DatabaseConstants.Id);
            eb.HasKey(x => x.Id);


            eb.Property(x => x.Status).HasColumnName(DatabaseConstants.Status).IsRequired();
            eb.Property(x => x.OwnerId).HasColumnName(DatabaseConstants.OwnerId).IsRequired();
            eb.Property(x => x.ExecutionTime).HasColumnName(DatabaseConstants.ExecutionTime).HasDefaultValue(null);
            eb.Property(x => x.Attempts).HasColumnName(DatabaseConstants.Attempts).HasDefaultValue(0);
            eb.Property(x => x.Body).HasColumnName(DatabaseConstants.Body).IsRequired();
            eb.Property(x => x.MessageType).HasColumnName(DatabaseConstants.MessageType).IsRequired();
            eb.Property(x => x.ReceivedAt).HasColumnName(DatabaseConstants.ReceivedAt);
        });

        modelBuilder.Entity<OutgoingMessage>(eb =>
        {
            eb.ToTable(DatabaseConstants.OutgoingTable, databaseSchema, x => x.ExcludeFromMigrations());
            eb.Property(x => x.Id).HasColumnName(DatabaseConstants.Id);
            eb.HasKey(x => x.Id);

            eb.Property(x => x.OwnerId).HasColumnName(DatabaseConstants.OwnerId).IsRequired();
            eb.Property(x => x.Destination).HasColumnName(DatabaseConstants.Destination).IsRequired();
            eb.Property(x => x.DeliverBy).HasColumnName(DatabaseConstants.DeliverBy);

            eb.Property(x => x.Body).HasColumnName(DatabaseConstants.Body).IsRequired();
            eb.Property(x => x.Attempts).HasColumnName(DatabaseConstants.Attempts).HasDefaultValue(0);

            eb.Property(x => x.MessageType).HasColumnName(DatabaseConstants.MessageType).IsRequired();
        });

        return modelBuilder;
    }
}<|MERGE_RESOLUTION|>--- conflicted
+++ resolved
@@ -19,12 +19,7 @@
     /// <param name="wolverineDatabaseSchema"></param>
     /// <typeparam name="T"></typeparam>
     /// <returns></returns>
-<<<<<<< HEAD
     public static IServiceCollection AddDbContextWithWolverineIntegration<T>(this IServiceCollection services, Action<DbContextOptionsBuilder> configure, string? wolverineDatabaseSchema = null) where T : DbContext
-=======
-    public static IServiceCollection AddDbContextWithWolverineIntegration<T>(this IServiceCollection services,
-        Action<DbContextOptionsBuilder> configure) where T : DbContext
->>>>>>> 372a586b
     {
         services.AddDbContext<T>(b =>
         {
