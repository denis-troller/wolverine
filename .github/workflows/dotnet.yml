--- conflicted
+++ resolved
@@ -18,23 +18,15 @@
 
     steps:
 
-<<<<<<< HEAD
     - name: Setup .NET 7
       uses: actions/setup-dotnet@v1
       with:
         dotnet-version: 7.0.x
-=======
+
     - name: Checkout
       uses: actions/checkout@v3
       with:
         fetch-depth: 0
-    
-    - name: Setup .NET Core
-      uses: actions/setup-dotnet@v3
-      with:
-        dotnet-version: | 
-          6.0.x
-          7.0.x
     
     - name: Build Version
       run: |
@@ -49,7 +41,7 @@
     - name: Package
       if: github.event_name != 'pull_request'
       run: ./build.sh --no-color pack
->>>>>>> 4bd13559
+
 
     - name: Publish CI Packages
       if: github.event_name != 'pull_request'
