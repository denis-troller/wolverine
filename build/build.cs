--- conflicted
+++ resolved
@@ -232,14 +232,12 @@
                 ? $"src/Testing/{projectName}/{projectName}.csproj"
                 : $"src/{string.Join('/', paths.SkipLast(1))}/{projectName}/{projectName}.csproj";
             
-<<<<<<< HEAD
-            Run("dotnet", $"test --no-build --no-restore {path} --logger \"console;verbosity=detailed\"");
-=======
+            path += " --logger \"console;verbosity=detailed\"";
             if (!String.IsNullOrEmpty(GetEnvironmentVariable("GITHUB_ACTIONS")))
-                path += "  --logger GitHubActions";
+                path += "  ;GitHubActions";
             
             Run("dotnet", $"test --no-build --no-restore " + path);
->>>>>>> 4bd13559
+
         }
 
         private static string GetEnvironmentVariable(string variableName)
